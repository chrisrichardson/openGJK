--- conflicted
+++ resolved
@@ -379,16 +379,9 @@
            const Eigen::Matrix<double, Eigen::Dynamic, 3, Eigen::RowMajor>& bd2,
            Simplex& s)
 {
-<<<<<<< HEAD
-  int k = 0;   /**< Iteration counter            */
-  int mk = 50; /**< Maximum number of iterations of the GJK algorithm */
-  double eps_rel = 1e-14; /**< Tolerance on relative distance */
-  double eps_tot = 1e-15; /**< Tolerance on absolute distance */
-=======
   int mk = 50;            // Maximum number of iterations of the GJK algorithm
   double eps_rel = 1e-9;  // Tolerance on relative distance
   double eps_tot = 1e-15; // Tolerance on absolute distance
->>>>>>> 35518236
 
   double eps_rel2 = eps_rel * eps_rel;
 
